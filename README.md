# Nockchain

**Nockchain is a lightweight blockchain for heavyweight verifiable applications.**


We believe the future of blockchains is lightweight trustless settlement of heavyweight verifiable computation. The only way to get there is by replacing verifiability-via-public-replication with verifiability-via-private-proving. Proving happens off-chain; verification is on-chain.

*Nockchain is entirely experimental and many parts are unaudited. We make no representations or guarantees as to the behavior of this software.*


## Setup

Install `rustup` by following their instructions at: [https://rustup.rs/](https://rustup.rs/)

Ensure you have these dependencies installed if running on Debian/Ubuntu:
```
sudo apt update
sudo apt install clang llvm-dev libclang-dev
```

Copy the example environment file and rename it to `.env`:
```
cp .env_example .env
```

Install `hoonc`, the Hoon compiler:

```
make install-hoonc
export PATH="$HOME/.cargo/bin:$PATH"
```

To build the Nockchain and the wallet binaries and their required assets:

```
make build
```

## Install Wallet

After you've run the setup and build commands, install the wallet:

```
make install-nockchain-wallet
export PATH="$HOME/.cargo/bin:$PATH"
```

See the nockchain-wallet [README](./crates/nockchain-wallet/README.md) for more information.


## Install Nockchain

After you've run the setup and build commands, install Nockchain:

```
make install-nockchain
export PATH="$HOME/.cargo/bin:$PATH"
```

## Setup Keys

To generate a new key pair:

```
nockchain-wallet keygen
```

This will print a new public/private key pair + chain code to the console, as well as the seed phrase for the private key.

Now, copy the public key to the `.env` file:

```
MINING_PUBKEY=<public-key>
```

## Backup Keys

To backup your keys, run:

```
nockchain-wallet export-keys
```

This will save your keys to a file called `keys.export` in the current directory.

They can be imported later with:

```
nockchain-wallet import-keys --input keys.export
```

## Running Nodes

<<<<<<< HEAD
To run a Nockchain miner:

```
make run-nockchain
```

=======
To run a Nockchain node without mining:
=======
Make sure your current directory is nockchain.

To run a Nockchain node without mining.
>>>>>>> 0cb795aa

```
sh ./scripts/run_nockchain_node.sh
```

To run a Nockchain node and mine to a pubkey:

```
<<<<<<< HEAD
nockchain --mining-pubkey <your_pubkey> --mine
=======
sh ./scripts/run_nockchain_miner.sh
>>>>>>> 0cb795aa
```

For launch, make sure you run in a fresh working directory that does not include a .data.nockchain file from testing.


## FAQ

### Can I use same pubkey if running multiple miners?

Yes, you can use the same pubkey if running multiple miners.

### How do I change the mining pubkey?

Run `nockchain-wallet keygen` to generate a new key pair.

If you are using the Makefile workflow, copy the public key to the `.env` file.

### How do I run multiple instances on the same machine?

To run multiple instances on the same machine, you need to:

1. Create separate working directories for each instance
2. Use different ports for each instance

Here's how to set it up:

```bash
Inside of the nockchain directory:

# Create directories for each instance
mkdir node1 node2

# Copy .env to each directory
cp .env node1/
cp .env node2/

# Run each instance in its own directory with .env loaded
cd node1 && sh ../scripts/run_nockchain_miner.sh
cd node2 && sh ../scripts/run_nockchain_miner.sh
```

### What are the networking requirements?

Nockchain requires:

1. Internet.
2. If you are behind a firewall, you need to specify the p2p ports to use and open them..
   - Example: `nockchain --bind /ip4/0.0.0.0/udp/$PEER_PORT/quic-v1`
3. **NAT Configuration (if you are behind one)**:
   - If behind NAT, configure port forwarding for the peer port
   - Use `--bind` to specify your public IP/domain
   - Example: `nockchain --bind /ip4/1.2.3.4/udp/$PEER_PORT/quic-v1`

### Why aren't Zorp peers connecting?

Common reasons for peer connection failures:

1. **Network Issues**:
   - Firewall blocking P2P port
   - NAT not properly configured
   - Incorrect bind address

2. **Configuration Issues**:
   - Invalid peer IDs

3. **Debug Steps**:
   - Check logs for connection errors
   - Verify port forwarding

### What do outgoing connection failures mean?

Outgoing connection failures can occur due to:

1. **Network Issues**:
   - Peer is offline
   - Firewall blocking connection
   - NAT traversal failure

2. **Peer Issues**:
   - Peer has reached connection limit
   - Peer is blocking your IP

3. **Debug Steps**:
   - Check peer's status
   - Verify network connectivity
   - Check logs for specific error messages

### How do I know if it's mining?

No way to manually check mining status yet. We're working on it.

In the meantime, you can check the logs for mining activity.

If you see a line that looks like:

```sh
[%mining-on 12.040.301.481.503.404.506 17.412.404.101.022.637.021 1.154.757.196.846.835.552 12.582.351.418.886.020.622 6.726.267.510.179.724.279]
```

### How do I check block height?

No way to manually check block height yet. We're working on it.

In the meantime, you can check the logs for a line like:

```sh
block Vo3d2Qjy1YHMoaHJBeuQMgi4Dvi3Z2GrcHNxvNYAncgzwnQYLWnGVE added to validated blocks at 2
```

That last number is the block height.

### What do common errors mean?

Common errors and their solutions:

1. **Connection Errors**:
   - `Failed to dial peer`: Network connectivity issues, you may still be connected though.
   - `Handshake with the remote timed out`: Peer might be offline, not a fatal issue.

### How do I check wallet balance?

To check your wallet balance:

```bash
# List all notes (UTXOs) that your node has seen
nockchain-wallet --nockchain-socket ./nockchain.sock list-notes

# List all notes by pubkey
nockchain-wallet --nockchain-socket ./nockchain.sock list-notes-by-pubkey <your-pubkey>
```

### How do I configure logging levels?

To reduce logging verbosity, you can set the `RUST_LOG` environment variable before running nockchain:

```bash
# Show only info and above
RUST_LOG=info nockchain

# Show only errors
RUST_LOG=error nockchain

# Show specific module logs (e.g. only p2p events)
RUST_LOG=nockchain_libp2p_io=info nockchain

# Multiple modules with different levels
RUST_LOG=nockchain_libp2p_io=info,nockchain=warn nockchain
```

Common log levels from most to least verbose:
- `trace`: Very detailed debugging information
- `debug`: Debugging information
- `info`: General operational information
- `warn`: Warning messages
- `error`: Error messages

You can also add this to your `.env` file if you're running with the Makefile:
```
RUST_LOG=info
```

### Troubleshooting Common Issues

1. **Node Won't Start**:
   - Check port availability
   - Verify .env configuration
   - Check for existing .data.nockchain file
   - Ensure proper permissions

2. **No Peers Connecting**:
   - Verify port forwarding
   - Check firewall settings

3. **Mining Not Working**:
   - Verify mining pubkey
   - Check --mine flag
   - Ensure peers are connected
   - Check system resources

4. **Wallet Issues**:
   - Verify key import/export
   - Check socket connection
   - Ensure proper permissions<|MERGE_RESOLUTION|>--- conflicted
+++ resolved
@@ -91,20 +91,11 @@
 
 ## Running Nodes
 
-<<<<<<< HEAD
-To run a Nockchain miner:
-
-```
-make run-nockchain
-```
-
-=======
 To run a Nockchain node without mining:
-=======
+
 Make sure your current directory is nockchain.
 
 To run a Nockchain node without mining.
->>>>>>> 0cb795aa
 
 ```
 sh ./scripts/run_nockchain_node.sh
@@ -113,11 +104,7 @@
 To run a Nockchain node and mine to a pubkey:
 
 ```
-<<<<<<< HEAD
-nockchain --mining-pubkey <your_pubkey> --mine
-=======
 sh ./scripts/run_nockchain_miner.sh
->>>>>>> 0cb795aa
 ```
 
 For launch, make sure you run in a fresh working directory that does not include a .data.nockchain file from testing.
